import sys
import yaml
import re
import os
import argparse
import time
import warnings

# Suppress deprecation warnings
warnings.filterwarnings("ignore", category=DeprecationWarning)

from PyQt6.QtWidgets import (QApplication, QMainWindow, QTextEdit, 
                           QVBoxLayout, QWidget, QPushButton, QFileDialog,
                           QHBoxLayout, QLineEdit, QLabel, QListWidget, 
                           QColorDialog, QDialog, QFormLayout,
                           QDialogButtonBox, QMessageBox, QInputDialog,
                           QProgressBar, QScrollBar, QPlainTextEdit)
from PyQt6.QtGui import QTextCharFormat, QColor, QSyntaxHighlighter, QPalette, QTextCursor
from PyQt6.QtCore import (Qt, QRunnable, QThreadPool, pyqtSignal, QObject, 
                         pyqtSlot, QTimer, QSize)

# Define constant values for Qt enums that might differ between PyQt versions
class QtConstants:
    # QTextCursor movement constants
    MoveStart = 11  # QTextCursor.Start
    MoveEnd = 12    # QTextCursor.End
    
<<<<<<< HEAD
    # QTextCursor move operation constants
    NextCharacter = 1   # QTextCursor.NextCharacter
    StartOfLine = 10    # QTextCursor.StartOfLine
    EndOfLine = 11      # QTextCursor.EndOfLine
    
    # QTextCursor move mode constants
    KeepAnchor = 1      # QTextCursor.KeepAnchor
    
=======
>>>>>>> 3fed545a
    # Line wrap mode constants
    NoWrap = 0      # QPlainTextEdit.NoWrap
    WidgetWidth = 1 # QPlainTextEdit.WidgetWidth
    
    # Dialog result constants
    Accepted = 1    # QDialog.Accepted
    Rejected = 0    # QDialog.Rejected
    
    # Dialog button constants
    Ok = 0x00000400       # QDialogButtonBox.Ok
    Cancel = 0x00000800   # QDialogButtonBox.Cancel

class AnsiColorParser:
    def __init__(self):
        self.reset_format = QTextCharFormat()
        self.reset_format.setForeground(QColor(255, 255, 255))  # Default white text
        
        # ANSI color mapping
        self.colors = {
            30: QColor(0, 0, 0),        # Black
            31: QColor(255, 0, 0),      # Red
            32: QColor(0, 255, 0),      # Green
            33: QColor(255, 255, 0),    # Yellow
            34: QColor(0, 0, 255),      # Blue
            35: QColor(255, 0, 255),    # Magenta
            36: QColor(0, 255, 255),    # Cyan
            37: QColor(255, 255, 255),  # White
            90: QColor(128, 128, 128),  # Bright Black
            91: QColor(255, 128, 128),  # Bright Red
            92: QColor(128, 255, 128),  # Bright Green
            93: QColor(255, 255, 128),  # Bright Yellow
            94: QColor(128, 128, 255),  # Bright Blue
            95: QColor(255, 128, 255),  # Bright Magenta
            96: QColor(128, 255, 255),  # Bright Cyan
            97: QColor(255, 255, 255),  # Bright White
        }

    def parse_ansi(self, text):
        # Regular expression to match ANSI escape sequences
        ansi_pattern = re.compile(r'\x1b\[([0-9;]*)m')
        
        # Split text into segments based on ANSI codes
        segments = []
        last_end = 0
        current_format = self.reset_format
        
        for match in ansi_pattern.finditer(text):
            # Add text before the ANSI code
            if match.start() > last_end:
                segments.append((text[last_end:match.start()], current_format))
            
            # Parse the ANSI code
            code = match.group(1)
            if code == '0' or code == '':
                current_format = self.reset_format
            else:
                format = QTextCharFormat()
                codes = [int(c) for c in code.split(';')]
                for c in codes:
                    if c in self.colors:
                        format.setForeground(self.colors[c])
                current_format = format
            
            last_end = match.end()
        
        # Add any remaining text
        if last_end < len(text):
            segments.append((text[last_end:], current_format))
        
        return segments

class LogHighlighter(QSyntaxHighlighter):
    def __init__(self, parent=None):
        super().__init__(parent)
        self.highlight_terms = []
        self.default_highlight_format = QTextCharFormat()
        # Default cornflower blue color for highlighting with black text
        self.default_highlight_format.setBackground(QColor(100, 149, 237))
        self.default_highlight_format.setForeground(QColor(0, 0, 0))

    def set_highlight_terms(self, terms):
        self.highlight_terms = []
        for term in terms:
            if isinstance(term, dict):
                # New format with optional color
                highlight_format = QTextCharFormat()
                if 'color' in term:
                    # Convert hex color to QColor
                    color = QColor(term['color'])
                    highlight_format.setBackground(color)
                    # Set text color to black or white based on background brightness
                    if color.lightness() > 128:
                        highlight_format.setForeground(QColor(0, 0, 0))
                    else:
                        highlight_format.setForeground(QColor(255, 255, 255))
                else:
                    # Use default format if no color specified
                    highlight_format = self.default_highlight_format
                self.highlight_terms.append({
                    'term': term['term'].lower(),
                    'format': highlight_format
                })
            else:
                # Backward compatibility for simple string terms
                self.highlight_terms.append({
                    'term': term.lower(),
                    'format': self.default_highlight_format
                })
        self.rehighlight()

    def highlightBlock(self, text):
        for term_info in self.highlight_terms:
            if term_info['term'] in text.lower():
                self.setFormat(0, len(text), term_info['format'])

class ConfigDialog(QDialog):
    def __init__(self, parent=None, highlight_terms=None):
        super().__init__(parent)
        self.setWindowTitle("Configure Highlighting")
        self.resize(400, 300)
        self.highlight_terms = highlight_terms or []
        
        # Set dark mode
        palette = self.parent().palette()
        self.setPalette(palette)
        
        layout = QVBoxLayout(self)
        
        # Terms list
        self.terms_list = QListWidget()
        self.terms_list.setStyleSheet("""
            QListWidget {
                background-color: #2b2b2b;
                color: #ffffff;
                border: 1px solid #3f3f3f;
            }
        """)
        self.update_terms_list()
        layout.addWidget(QLabel("Highlight Terms:"))
        layout.addWidget(self.terms_list)
        
        # Buttons
        btn_layout = QHBoxLayout()
        
        add_btn = QPushButton("Add Term")
        add_btn.setStyleSheet("""
            QPushButton {
                background-color: #3f3f3f;
                color: white;
                border: 1px solid #555555;
                padding: 5px;
                border-radius: 3px;
            }
            QPushButton:hover {
                background-color: #4f4f4f;
            }
        """)
        add_btn.clicked.connect(self.add_term)
        btn_layout.addWidget(add_btn)
        
        edit_btn = QPushButton("Edit Term")
        edit_btn.setStyleSheet("""
            QPushButton {
                background-color: #3f3f3f;
                color: white;
                border: 1px solid #555555;
                padding: 5px;
                border-radius: 3px;
            }
            QPushButton:hover {
                background-color: #4f4f4f;
            }
        """)
        edit_btn.clicked.connect(self.edit_term)
        btn_layout.addWidget(edit_btn)
        
        remove_btn = QPushButton("Remove Term")
        remove_btn.setStyleSheet("""
            QPushButton {
                background-color: #3f3f3f;
                color: white;
                border: 1px solid #555555;
                padding: 5px;
                border-radius: 3px;
            }
            QPushButton:hover {
                background-color: #4f4f4f;
            }
        """)
        remove_btn.clicked.connect(self.remove_term)
        btn_layout.addWidget(remove_btn)
        
        layout.addLayout(btn_layout)
        
        # Save/Load buttons
        config_btn_layout = QHBoxLayout()
        
        save_btn = QPushButton("Save Config")
        save_btn.setStyleSheet("""
            QPushButton {
                background-color: #3f3f3f;
                color: white;
                border: 1px solid #555555;
                padding: 5px;
                border-radius: 3px;
            }
            QPushButton:hover {
                background-color: #4f4f4f;
            }
        """)
        save_btn.clicked.connect(self.save_config)
        config_btn_layout.addWidget(save_btn)
        
        layout.addLayout(config_btn_layout)
        
        # Dialog buttons
        # Use constants directly to avoid enum issues
        try:
            button_box = QDialogButtonBox(QDialogButtonBox.Ok | QDialogButtonBox.Cancel)
        except AttributeError:
            try:
                button_box = QDialogButtonBox(QDialogButtonBox.StandardButton.Ok | 
                                            QDialogButtonBox.StandardButton.Cancel)
            except AttributeError:
                # Fallback to our constants
                button_box = QDialogButtonBox(QtConstants.Ok | QtConstants.Cancel)
                
        button_box.setStyleSheet("""
            QPushButton {
                background-color: #3f3f3f;
                color: white;
                border: 1px solid #555555;
                padding: 5px;
                border-radius: 3px;
            }
            QPushButton:hover {
                background-color: #4f4f4f;
            }
        """)
        button_box.accepted.connect(self.accept)
        button_box.rejected.connect(self.reject)
        layout.addWidget(button_box)
    
    def update_terms_list(self):
        self.terms_list.clear()
        for term in self.highlight_terms:
            if isinstance(term, dict):
                display_text = term['term']
                if 'color' in term:
                    display_text += f" (Color: {term['color']})"
                self.terms_list.addItem(display_text)
            else:
                self.terms_list.addItem(term)
    
    def add_term(self):
        term, ok = QInputDialog.getText(self, "Add Term", "Enter term to highlight:")
        if ok and term:
            color_dialog = QColorDialog(self)
            color_dialog.setStyleSheet("""
                QColorDialog {
                    background-color: #3f3f3f;
                    color: white;
                }
            """)
            
            # Use try/except to handle different PyQt versions for dialog execution
            try:
                result = color_dialog.exec()
            except AttributeError:
                # For PyQt6 < 6.0
                try:
                    result = color_dialog.exec_()
                except AttributeError:
                    result = QtConstants.Rejected
                    print("Warning: Could not execute color dialog.")
            
            if result == QtConstants.Accepted:
                color = color_dialog.selectedColor()
                color_hex = color.name()
                self.highlight_terms.append({
                    'term': term,
                    'color': color_hex
                })
            else:
                self.highlight_terms.append(term)
            self.update_terms_list()
    
    def edit_term(self):
        current_row = self.terms_list.currentRow()
        if current_row >= 0:
            current_term = self.highlight_terms[current_row]
            
            if isinstance(current_term, dict):
                term = current_term['term']
                current_color = current_term.get('color', None)
            else:
                term = current_term
                current_color = None
                
            new_term, ok = QInputDialog.getText(self, "Edit Term", 
                                              "Edit term to highlight:", 
                                              text=term)
            if ok and new_term:
                color_dialog = QColorDialog(self)
                if current_color:
                    color_dialog.setCurrentColor(QColor(current_color))
                
                # Use try/except to handle different PyQt versions for dialog execution
                try:
                    result = color_dialog.exec()
                except AttributeError:
                    # For PyQt6 < 6.0
                    try:
                        result = color_dialog.exec_()
                    except AttributeError:
                        result = QtConstants.Rejected
                        print("Warning: Could not execute color dialog.")
                
                if result == QtConstants.Accepted:
                    color = color_dialog.selectedColor()
                    color_hex = color.name()
                    self.highlight_terms[current_row] = {
                        'term': new_term,
                        'color': color_hex
                    }
                else:
                    self.highlight_terms[current_row] = new_term
                    
                self.update_terms_list()
    
    def remove_term(self):
        current_row = self.terms_list.currentRow()
        if current_row >= 0:
            del self.highlight_terms[current_row]
            self.update_terms_list()
    
    def save_config(self):
        file_name, _ = QFileDialog.getSaveFileName(
            self, "Save Configuration", "", "YAML Files (*.yml);;All Files (*)"
        )
        if file_name:
            try:
                config = {'highlight_terms': self.highlight_terms}
                with open(file_name, 'w') as f:
                    yaml.dump(config, f, default_flow_style=False)
                QMessageBox.information(self, "Success", f"Configuration saved to {file_name}")
            except Exception as e:
                QMessageBox.critical(self, "Error", f"Failed to save configuration: {str(e)}")

# WorkerSignals class to enable signal communication from QRunnable worker
class WorkerSignals(QObject):
    finished = pyqtSignal()
    error = pyqtSignal(str)
    result = pyqtSignal(object)
    progress = pyqtSignal(int)
    chunk_ready = pyqtSignal(str, int, int)  # text, chunk_number, total_chunks

# FileLoaderWorker class to handle file loading in a separate thread
class FileLoaderWorker(QRunnable):
    def __init__(self, file_path, chunk_size=256*1024):  # Reduced chunk size to 256KB
        super().__init__()
        self.file_path = file_path
        self.signals = WorkerSignals()
        self.chunk_size = chunk_size
        
    @pyqtSlot()
    def run(self):
        try:
            # Get file size for progress calculation
            file_size = os.path.getsize(self.file_path)
            
            # Count total chunks for progress reporting
            total_chunks = (file_size // self.chunk_size) + (1 if file_size % self.chunk_size else 0)
            
            with open(self.file_path, 'r', errors='replace') as f:
                bytes_read = 0
                chunk_number = 0
                
                while True:
                    chunk = f.read(self.chunk_size)
                    if not chunk:
                        break
                        
                    chunk_number += 1
                    bytes_read += len(chunk.encode('utf-8'))
                    progress = int((bytes_read / file_size) * 100)
                    
                    # Emit the chunk for immediate display
                    self.signals.chunk_ready.emit(chunk, chunk_number, total_chunks)
                    
                    # Emit progress update
                    self.signals.progress.emit(progress)
                    
                    # Small sleep to allow UI updates
                    time.sleep(0.01)
            
            # Signal completion
            self.signals.finished.emit()
            
        except Exception as e:
            self.signals.error.emit(str(e))

# Optimized text editor that efficiently handles large files
class OptimizedTextEdit(QPlainTextEdit):
    def __init__(self, parent=None):
        super().__init__(parent)
        self.setReadOnly(True)
        
        # Use try/except to handle different PyQt versions
        try:
            # Try with enum if available
            self.setLineWrapMode(QPlainTextEdit.LineWrapMode.NoWrap)
        except (AttributeError, TypeError):
            try:
                # Try with direct enum access
                self.setLineWrapMode(QPlainTextEdit.NoWrap)
            except (AttributeError, TypeError):
                # Fallback to function with no args (some PyQt versions default to NoWrap)
                print("Warning: Could not set line wrap mode, using default.")
        
        # Optimize display settings
        self.document().setMaximumBlockCount(100000)  # Limit maximum blocks for performance
        
    def append_text(self, text):
        """Append text more efficiently"""
        cursor = self.textCursor()
        
        # Use try/except to handle different PyQt versions
        try:
            cursor.movePosition(QtConstants.MoveEnd)  # Use our constant
        except (AttributeError, TypeError):
            try:
                # Try with enum
                cursor.movePosition(QTextCursor.End)
            except (AttributeError, TypeError):
                # Try with MoveOperation enum
                try:
                    cursor.movePosition(QTextCursor.MoveOperation.End)
                except (AttributeError, TypeError):
                    print("Warning: Could not move cursor to end.")
        
        cursor.insertText(text)
        
        # Limit text updates for better performance
        self.setUpdatesEnabled(False)
        self.setTextCursor(cursor)
        self.setUpdatesEnabled(True)

# Compatibility helper functions
def safe_single_shot(ms, callback):
    """A wrapper for QTimer.singleShot that handles different PyQt versions"""
    try:
        QTimer.singleShot(ms, callback)
    except (AttributeError, TypeError):
        # Fallback: create a timer manually
        timer = QTimer()
        timer.setSingleShot(True)
        timer.timeout.connect(callback)
        timer.start(ms)

class LogViewer(QMainWindow):
    def __init__(self):
        super().__init__()
        self.setWindowTitle("Log Viewer - Supports .log, .out, .txt files")
        self.setGeometry(100, 100, 1000, 700)  # Larger default window
        self.search_results = []
        self.current_search_index = -1
        self.search_highlight_format = QTextCharFormat()
        self.search_highlight_format.setBackground(QColor(255, 255, 0))
        self.search_highlight_format.setForeground(QColor(0, 0, 0))
        
        # Store the current highlighted line positions for clearing
        self.current_highlight_start = None
        self.current_highlight_end = None
        
        self.current_font_size = 12
        self.ansi_parser = AnsiColorParser()
        self.config_path = 'config.yml'
        self.highlight_terms = []
        self.loading_file = False
        self.current_file = None
        self.total_content = ""
        
        # Initialize thread pool for background tasks
        self.threadpool = QThreadPool()
        print(f"Maximum thread count: {self.threadpool.maxThreadCount()}")

        self.set_dark_mode()

        central_widget = QWidget()
        self.setCentralWidget(central_widget)
        layout = QVBoxLayout(central_widget)

        # Create optimized text editor
        self.text_editor = OptimizedTextEdit()
        self.text_editor.setStyleSheet(f"""
            QPlainTextEdit {{
                background-color: #2b2b2b;
                color: #ffffff;
                border: 1px solid #3f3f3f;
                font-size: {self.current_font_size}pt;
                font-family: monospace;
            }}
        """)
        layout.addWidget(self.text_editor)
        
        # Add progress bar for file loading
        self.progress_bar = QProgressBar()
        self.progress_bar.setStyleSheet("""
            QProgressBar {
                border: 1px solid #555555;
                border-radius: 3px;
                text-align: center;
                background-color: #2b2b2b;
                color: white;
            }
            QProgressBar::chunk {
                background-color: #3f7fbf;
                width: 10px;
            }
        """)
        self.progress_bar.setVisible(False)
        layout.addWidget(self.progress_bar)

        # Initialize the highlighter
        self.highlighter = LogHighlighter(self.text_editor.document())

        # Create search bar and buttons layout
        search_layout = QHBoxLayout()
        
        search_label = QLabel("Search:")
        search_label.setStyleSheet("color: white;")
        search_layout.addWidget(search_label)
        
        self.search_input = QLineEdit()
        self.search_input.setStyleSheet("""
            QLineEdit {
                background-color: #3f3f3f;
                color: white;
                border: 1px solid #555555;
                padding: 5px;
                border-radius: 3px;
            }
        """)
        self.search_input.returnPressed.connect(self.find_first)
        search_layout.addWidget(self.search_input)
        
        find_button = QPushButton("Find")
        find_button.setStyleSheet("""
            QPushButton {
                background-color: #3f3f3f;
                color: white;
                border: 1px solid #555555;
                padding: 5px;
                border-radius: 3px;
            }
            QPushButton:hover {
                background-color: #4f4f4f;
            }
            QPushButton:pressed {
                background-color: #2f2f2f;
            }
        """)
        find_button.clicked.connect(self.find_first)
        search_layout.addWidget(find_button)

        find_prev_button = QPushButton("Find Previous")
        find_prev_button.setStyleSheet("""
            QPushButton {
                background-color: #3f3f3f;
                color: white;
                border: 1px solid #555555;
                padding: 5px;
                border-radius: 3px;
            }
            QPushButton:hover {
                background-color: #4f4f4f;
            }
            QPushButton:pressed {
                background-color: #2f2f2f;
            }
        """)
        find_prev_button.clicked.connect(self.find_previous)
        search_layout.addWidget(find_prev_button)

        find_next_button = QPushButton("Find Next")
        find_next_button.setStyleSheet("""
            QPushButton {
                background-color: #3f3f3f;
                color: white;
                border: 1px solid #555555;
                padding: 5px;
                border-radius: 3px;
            }
            QPushButton:hover {
                background-color: #4f4f4f;
            }
            QPushButton:pressed {
                background-color: #2f2f2f;
            }
        """)
        find_next_button.clicked.connect(self.find_next)
        search_layout.addWidget(find_next_button)
        
        layout.addLayout(search_layout)
        
        # Add font size controls
        font_size_layout = QHBoxLayout()
        font_size_label = QLabel("Font Size:")
        font_size_label.setStyleSheet("color: white;")
        font_size_layout.addWidget(font_size_label)
        
        decrease_font_button = QPushButton("-")
        decrease_font_button.setStyleSheet("""
            QPushButton {
                background-color: #3f3f3f;
                color: white;
                border: 1px solid #555555;
                padding: 5px;
                border-radius: 3px;
                min-width: 30px;
            }
            QPushButton:hover {
                background-color: #4f4f4f;
            }
            QPushButton:pressed {
                background-color: #2f2f2f;
            }
        """)
        decrease_font_button.clicked.connect(self.decrease_font_size)
        font_size_layout.addWidget(decrease_font_button)
        
        self.font_size_display = QLabel("12")
        self.font_size_display.setStyleSheet("""
            color: white;
            padding: 0 10px;
        """)
        font_size_layout.addWidget(self.font_size_display)
        
        increase_font_button = QPushButton("+")
        increase_font_button.setStyleSheet("""
            QPushButton {
                background-color: #3f3f3f;
                color: white;
                border: 1px solid #555555;
                padding: 5px;
                border-radius: 3px;
                min-width: 30px;
            }
            QPushButton:hover {
                background-color: #4f4f4f;
            }
            QPushButton:pressed {
                background-color: #2f2f2f;
            }
        """)
        increase_font_button.clicked.connect(self.increase_font_size)
        font_size_layout.addWidget(increase_font_button)
        
        # Add configuration button
        config_button = QPushButton("Configure Highlighting")
        config_button.setStyleSheet("""
            QPushButton {
                background-color: #3f3f3f;
                color: white;
                border: 1px solid #555555;
                padding: 5px;
                border-radius: 3px;
            }
            QPushButton:hover {
                background-color: #4f4f4f;
            }
            QPushButton:pressed {
                background-color: #2f2f2f;
            }
        """)
        config_button.clicked.connect(self.configure_highlighting)
        font_size_layout.addWidget(config_button)
        
        layout.addLayout(font_size_layout)
        
        # File actions layout
        file_layout = QHBoxLayout()
        
        open_button = QPushButton("Open Log File")
        open_button.setStyleSheet("""
            QPushButton {
                background-color: #3f3f3f;
                color: white;
                border: 1px solid #555555;
                padding: 5px;
                border-radius: 3px;
            }
            QPushButton:hover {
                background-color: #4f4f4f;
            }
            QPushButton:pressed {
                background-color: #2f2f2f;
            }
        """)
        open_button.clicked.connect(self.open_file)
        file_layout.addWidget(open_button)
        
        load_config_button = QPushButton("Load Config")
        load_config_button.setStyleSheet("""
            QPushButton {
                background-color: #3f3f3f;
                color: white;
                border: 1px solid #555555;
                padding: 5px;
                border-radius: 3px;
            }
            QPushButton:hover {
                background-color: #4f4f4f;
            }
            QPushButton:pressed {
                background-color: #2f2f2f;
            }
        """)
        load_config_button.clicked.connect(self.load_custom_config)
        file_layout.addWidget(load_config_button)
        
        layout.addLayout(file_layout)

        self.status_label = QLabel("Ready")
        self.status_label.setStyleSheet("color: white;")
        layout.addWidget(self.status_label)

        self.load_config()
        
        # Set up debounce timer for search
        self.search_timer = QTimer()
        self.search_timer.setSingleShot(True)
        self.search_timer.timeout.connect(self.perform_search)

    def set_dark_mode(self):
        # Set dark mode palette for the main window
        palette = QPalette()
        palette.setColor(QPalette.ColorRole.Window, QColor(43, 43, 43))
        palette.setColor(QPalette.ColorRole.WindowText, QColor(255, 255, 255))
        palette.setColor(QPalette.ColorRole.Base, QColor(43, 43, 43))
        palette.setColor(QPalette.ColorRole.AlternateBase, QColor(53, 53, 53))
        palette.setColor(QPalette.ColorRole.ToolTipBase, QColor(255, 255, 255))
        palette.setColor(QPalette.ColorRole.ToolTipText, QColor(255, 255, 255))
        palette.setColor(QPalette.ColorRole.Text, QColor(255, 255, 255))
        palette.setColor(QPalette.ColorRole.Button, QColor(63, 63, 63))
        palette.setColor(QPalette.ColorRole.ButtonText, QColor(255, 255, 255))
        palette.setColor(QPalette.ColorRole.Link, QColor(42, 130, 218))
        palette.setColor(QPalette.ColorRole.Highlight, QColor(42, 130, 218))
        palette.setColor(QPalette.ColorRole.HighlightedText, QColor(255, 255, 255))
        self.setPalette(palette)

    def find_first(self):
        """Initiate a new search from the beginning of the document"""
        search_term = self.search_input.text()
        if not search_term:
            return
            
        # Start the debounced search
        self.search_timer.start(100)  # 100ms debounce
    
    def perform_search(self):
        """Perform the actual search after debounce delay"""
        search_term = self.search_input.text()
        if not search_term:
            return
            
        # Remove any existing highlights
        self.clear_search_highlights()
        
        # Reset search index and clear stored positions
        self.current_search_index = -1
        self.current_highlight_start = None
        self.current_highlight_end = None
        
        # Move to beginning of document
        cursor = self.text_editor.textCursor()
        
        # Use try/except to handle different PyQt versions
        try:
            cursor.movePosition(QtConstants.MoveStart)  # Use our constant
        except (AttributeError, TypeError):
            try:
                cursor.movePosition(QTextCursor.Start)
            except (AttributeError, TypeError):
                try:
                    cursor.movePosition(QTextCursor.MoveOperation.Start)
                except (AttributeError, TypeError):
                    print("Warning: Could not move cursor to start.")
                    
        self.text_editor.setTextCursor(cursor)
        
        # Find the first occurrence
        self.find_next()

    def find_next(self):
        """Find the next occurrence of the search term"""
        search_term = self.search_input.text()
        if not search_term:
            return
            
        if self.current_search_index == -1:
            # First search or new search term
            self.search_results = []
            start_cursor = self.text_editor.textCursor()
            
            # Use try/except to handle different PyQt versions
            try:
                start_cursor.movePosition(QtConstants.MoveStart)  # Use our constant
            except (AttributeError, TypeError):
                try:
                    start_cursor.movePosition(QTextCursor.Start)
                except (AttributeError, TypeError):
                    try:
                        start_cursor.movePosition(QTextCursor.MoveOperation.Start)
                    except (AttributeError, TypeError):
                        print("Warning: Could not move cursor to start.")
                        
            self.text_editor.setTextCursor(start_cursor)
            self.find_all_occurrences(search_term)
            
            if not self.search_results:
                self.status_label.setText(f"No matches found for '{search_term}'")
                return
                
        # Move to the next result
        if self.search_results:
            self.current_search_index = (self.current_search_index + 1) % len(self.search_results)
<<<<<<< HEAD
            self.highlight_current_match()
    
    def find_previous(self):
        """Find the previous occurrence of the search term"""
        search_term = self.search_input.text()
        if not search_term:
            return
            
        if self.current_search_index == -1:
            # First search or new search term - start from end
            self.search_results = []
            start_cursor = self.text_editor.textCursor()
            
            # Use try/except to handle different PyQt versions
            try:
                start_cursor.movePosition(QtConstants.MoveStart)  # Use our constant
            except (AttributeError, TypeError):
                try:
                    start_cursor.movePosition(QTextCursor.Start)
                except (AttributeError, TypeError):
                    try:
                        start_cursor.movePosition(QTextCursor.MoveOperation.Start)
                    except (AttributeError, TypeError):
                        print("Warning: Could not move cursor to start.")
                        
            self.text_editor.setTextCursor(start_cursor)
            self.find_all_occurrences(search_term)
            
            if not self.search_results:
                self.status_label.setText(f"No matches found for '{search_term}'")
                return
            
            # Start from the last match
            self.current_search_index = len(self.search_results)
                
        # Move to the previous result
        if self.search_results:
            self.current_search_index = (self.current_search_index - 1) % len(self.search_results)
            self.highlight_current_match()
    
    def highlight_current_match(self):
        """Highlight the current match line"""
        if not self.search_results:
            return
            
        # Clear previous highlight
        self.clear_current_highlight()
        
        search_term = self.search_input.text()
        position = self.search_results[self.current_search_index]
        
        # Navigate to the position and highlight the entire line
        cursor = self.text_editor.textCursor()
        cursor.setPosition(position)
        
        # Select the entire line
        try:
            cursor.movePosition(QTextCursor.MoveOperation.StartOfLine)
        except (AttributeError, TypeError):
            try:
                cursor.movePosition(QTextCursor.StartOfLine)
            except (AttributeError, TypeError):
                try:
                    cursor.movePosition(QtConstants.StartOfLine)
                except (AttributeError, TypeError):
                    print("Warning: Could not move to start of line.")
        
        # Select to end of line with compatibility handling
        try:
            cursor.movePosition(QTextCursor.MoveOperation.EndOfLine, QTextCursor.MoveMode.KeepAnchor)
        except (AttributeError, TypeError):
            try:
                cursor.movePosition(QTextCursor.EndOfLine, QTextCursor.KeepAnchor)
            except (AttributeError, TypeError):
                try:
                    cursor.movePosition(QTextCursor.MoveOperation.EndOfLine, QtConstants.KeepAnchor)
                except (AttributeError, TypeError):
                    try:
                        cursor.movePosition(QtConstants.EndOfLine, QtConstants.KeepAnchor)
                    except (AttributeError, TypeError):
                        print("Warning: Could not select to end of line.")
        
        # Store the line positions for clearing later
        self.current_highlight_start = cursor.selectionStart()
        self.current_highlight_end = cursor.selectionEnd()
        
        # Apply yellow highlighting to the entire line
        cursor.setCharFormat(self.search_highlight_format)
        
        # Position cursor at the search term for visibility (but don't change selection)
        cursor.setPosition(position)
        self.text_editor.setTextCursor(cursor)
        self.text_editor.centerCursor()
        
        # Update status
        self.status_label.setText(f"Match {self.current_search_index + 1} of {len(self.search_results)}")
=======
            position = self.search_results[self.current_search_index]
            
            # Navigate to the position
            cursor = self.text_editor.textCursor()
            cursor.setPosition(position)
            
            # Make sure the position is visible
            self.text_editor.setTextCursor(cursor)
            self.text_editor.centerCursor()
            
            # Update status
            self.status_label.setText(f"Match {self.current_search_index + 1} of {len(self.search_results)}")
>>>>>>> 3fed545a
    
    def find_all_occurrences(self, search_term):
        """Find all occurrences of the search term in the document"""
        # Get the full text (more efficient than searching through the document)
        full_text = self.text_editor.toPlainText()
        
        # Find all occurrences
        start = 0
        while True:
            pos = full_text.find(search_term, start)
            if pos == -1:
                break
            self.search_results.append(pos)
            start = pos + len(search_term)
        
        # Update the UI to reflect the number of matches
        if self.search_results:
            self.status_label.setText(f"Found {len(self.search_results)} matches")
    
    def clear_search_highlights(self):
        """Clear all search highlights"""
<<<<<<< HEAD
        self.clear_current_highlight()
        
        # Clear the cursor selection
=======
        # For QPlainTextEdit, we just clear selections
>>>>>>> 3fed545a
        cursor = self.text_editor.textCursor()
        cursor.clearSelection()
        self.text_editor.setTextCursor(cursor)
    
    def clear_current_highlight(self):
        """Clear the current line highlight"""
        if self.current_highlight_start is not None and self.current_highlight_end is not None:
            # Create a new cursor to clear the formatting
            cursor = self.text_editor.textCursor()
            cursor.setPosition(self.current_highlight_start)
            
            # Select the same range
            try:
                cursor.setPosition(self.current_highlight_end, QTextCursor.MoveMode.KeepAnchor)
            except (AttributeError, TypeError):
                try:
                    cursor.setPosition(self.current_highlight_end, QTextCursor.KeepAnchor)
                except (AttributeError, TypeError):
                    cursor.setPosition(self.current_highlight_end, QtConstants.KeepAnchor)
            
            # Clear the formatting by setting to default
            default_format = QTextCharFormat()
            default_format.setForeground(QColor(255, 255, 255))  # White text
            cursor.setCharFormat(default_format)
            
            # Clear the stored positions
            self.current_highlight_start = None
            self.current_highlight_end = None

    def load_config(self):
        try:
            if os.path.exists(self.config_path):
                with open(self.config_path, 'r') as f:
                    config = yaml.safe_load(f)
                    if 'highlight_terms' in config:
                        self.highlight_terms = config['highlight_terms']
                        self.highlighter.set_highlight_terms(self.highlight_terms)
                        self.status_label.setText(f"Config loaded from {self.config_path}")
            else:
                # Load default config if no custom config exists
                default_config_path = 'config.yml'
                if os.path.exists(default_config_path) and self.config_path != default_config_path:
                    with open(default_config_path, 'r') as f:
                        config = yaml.safe_load(f)
                        if 'highlight_terms' in config:
                            self.highlight_terms = config['highlight_terms']
                            self.highlighter.set_highlight_terms(self.highlight_terms)
                            self.status_label.setText("Default config loaded")
        except Exception as e:
            self.status_label.setText(f"Error loading config: {e}")
            print(f"Error loading config: {e}")

    def load_custom_config(self):
        file_name, _ = QFileDialog.getOpenFileName(
            self, "Load Configuration", "", "YAML Files (*.yml);;All Files (*)"
        )
        if file_name:
            try:
                self.config_path = file_name
                self.load_config()
                self.status_label.setText(f"Config loaded from {file_name}")
            except Exception as e:
                self.status_label.setText(f"Error loading config: {e}")
                QMessageBox.critical(self, "Error", f"Failed to load configuration: {str(e)}")

    def configure_highlighting(self):
        dialog = ConfigDialog(self, self.highlight_terms)
        
        # Use try/except to handle different PyQt versions for dialog execution
        try:
            result = dialog.exec()
        except AttributeError:
            # For PyQt6 < 6.0
            try:
                result = dialog.exec_()
            except AttributeError:
                result = QtConstants.Rejected
                print("Warning: Could not execute dialog.")
        
        # Compare with our constant for consistency
        if result == QtConstants.Accepted:
            self.highlight_terms = dialog.highlight_terms
            self.highlighter.set_highlight_terms(self.highlight_terms)
            self.status_label.setText("Highlight configuration updated")

    def increase_font_size(self):
        """Increase the font size of the text editor"""
        if self.current_font_size < 72:  # Maximum font size
            self.current_font_size += 1
            self.update_font_size()
    
    def decrease_font_size(self):
        """Decrease the font size of the text editor"""
        if self.current_font_size > 6:  # Minimum font size
            self.current_font_size -= 1
            self.update_font_size()
    
    def update_font_size(self):
        """Update the font size in the text editor"""
        # Update the display
        self.font_size_display.setText(str(self.current_font_size))
        
        # Update the text editor style
        self.text_editor.setStyleSheet(f"""
            QPlainTextEdit {{
                background-color: #2b2b2b;
                color: #ffffff;
                border: 1px solid #3f3f3f;
                font-size: {self.current_font_size}pt;
                font-family: monospace;
            }}
        """)

    def open_file(self):
        file_name, _ = QFileDialog.getOpenFileName(
            self, 
            "Open Log File", 
            "", 
            "Log Files (*.log *.out *.txt);;Log Files (*.log);;Output Files (*.out);;Text Files (*.txt);;All Files (*)"
        )
        if file_name:
            self.load_file_async(file_name)
    
    def load_file_async(self, file_path):
        """Load a file asynchronously to prevent UI freezing"""
        if self.loading_file:
            QMessageBox.warning(self, "Loading in Progress", "Already loading a file. Please wait for the current operation to complete.")
            return
            
        self.loading_file = True
        self.current_file = file_path
        self.total_content = ""
        
        # Clear previous content
        self.text_editor.clear()
        self.status_label.setText(f"Loading file: {file_path}...")
        
        # Show progress bar
        self.progress_bar.setValue(0)
        self.progress_bar.setVisible(True)
        
        # Create worker with smaller chunk size
        worker = FileLoaderWorker(file_path)
        
        # Connect signals
        worker.signals.chunk_ready.connect(self.on_chunk_ready)
        worker.signals.error.connect(self.on_file_error)
        worker.signals.progress.connect(self.update_progress)
        worker.signals.finished.connect(self.on_loading_finished)
        
        # Execute worker
        self.threadpool.start(worker)
    
    def update_progress(self, value):
        """Update progress bar"""
        self.progress_bar.setValue(value)
    
    def on_chunk_ready(self, chunk, chunk_number, total_chunks):
        """Handle a chunk of text from the file loader"""
        # Append to the total content
        self.total_content += chunk
        
        # Only update the display with this chunk, not the entire content
        self.text_editor.append_text(chunk)
        
        # Update status
        self.status_label.setText(f"Loading chunk {chunk_number}/{total_chunks}...")
    
    def on_loading_finished(self):
        """Handle completion of file loading"""
        self.loading_file = False
        self.progress_bar.setVisible(False)
        self.status_label.setText(f"File loaded: {self.current_file}")
        
        # Apply highlighting after file is completely loaded
        safe_single_shot(100, self.load_config)
        
        # Move cursor to start for better performance
        cursor = self.text_editor.textCursor()
        
        # Use try/except to handle different PyQt versions
        try:
            cursor.movePosition(QtConstants.MoveStart)  # Use our constant
        except (AttributeError, TypeError):
            try:
                cursor.movePosition(QTextCursor.Start)
            except (AttributeError, TypeError):
                try:
                    cursor.movePosition(QTextCursor.MoveOperation.Start)
                except (AttributeError, TypeError):
                    print("Warning: Could not move cursor to start.")
                    
        self.text_editor.setTextCursor(cursor)
    
    def on_file_error(self, error_msg):
        """Handle file loading errors"""
        self.loading_file = False
        self.progress_bar.setVisible(False)
        self.status_label.setText(f"Error opening file: {error_msg}")
        QMessageBox.critical(self, "Error", f"Failed to open file: {error_msg}")

def main():
    # Parse command-line arguments
    parser = argparse.ArgumentParser(description='Log Viewer')
    parser.add_argument('--config', help='Path to custom config.yml file')
    parser.add_argument('file', nargs='?', help='Log file to open (.log, .out, .txt, or any text file)')
    args = parser.parse_args()
    
    app = QApplication(sys.argv)
    
    # Apply performance optimization settings
    app.setStyle('Fusion')  # Use Fusion style for better performance
    
    viewer = LogViewer()
    
    # Set custom config if provided
    if args.config:
        viewer.config_path = args.config
        viewer.load_config()
    
    # Show the viewer before loading file for responsiveness
    viewer.show()
    
    # Open file if provided
    if args.file and os.path.exists(args.file):
        # Use a short delay to ensure the UI is fully displayed first
        safe_single_shot(100, lambda: viewer.load_file_async(args.file))
    
    sys.exit(app.exec())

if __name__ == '__main__':
    main()<|MERGE_RESOLUTION|>--- conflicted
+++ resolved
@@ -25,7 +25,6 @@
     MoveStart = 11  # QTextCursor.Start
     MoveEnd = 12    # QTextCursor.End
     
-<<<<<<< HEAD
     # QTextCursor move operation constants
     NextCharacter = 1   # QTextCursor.NextCharacter
     StartOfLine = 10    # QTextCursor.StartOfLine
@@ -34,11 +33,6 @@
     # QTextCursor move mode constants
     KeepAnchor = 1      # QTextCursor.KeepAnchor
     
-=======
->>>>>>> 3fed545a
-    # Line wrap mode constants
-    NoWrap = 0      # QPlainTextEdit.NoWrap
-    WidgetWidth = 1 # QPlainTextEdit.WidgetWidth
     
     # Dialog result constants
     Accepted = 1    # QDialog.Accepted
@@ -864,7 +858,6 @@
         # Move to the next result
         if self.search_results:
             self.current_search_index = (self.current_search_index + 1) % len(self.search_results)
-<<<<<<< HEAD
             self.highlight_current_match()
     
     def find_previous(self):
@@ -961,20 +954,6 @@
         
         # Update status
         self.status_label.setText(f"Match {self.current_search_index + 1} of {len(self.search_results)}")
-=======
-            position = self.search_results[self.current_search_index]
-            
-            # Navigate to the position
-            cursor = self.text_editor.textCursor()
-            cursor.setPosition(position)
-            
-            # Make sure the position is visible
-            self.text_editor.setTextCursor(cursor)
-            self.text_editor.centerCursor()
-            
-            # Update status
-            self.status_label.setText(f"Match {self.current_search_index + 1} of {len(self.search_results)}")
->>>>>>> 3fed545a
     
     def find_all_occurrences(self, search_term):
         """Find all occurrences of the search term in the document"""
@@ -996,13 +975,11 @@
     
     def clear_search_highlights(self):
         """Clear all search highlights"""
-<<<<<<< HEAD
+
         self.clear_current_highlight()
         
         # Clear the cursor selection
-=======
-        # For QPlainTextEdit, we just clear selections
->>>>>>> 3fed545a
+
         cursor = self.text_editor.textCursor()
         cursor.clearSelection()
         self.text_editor.setTextCursor(cursor)
