%define name LogViewer
<<<<<<< HEAD
%define version 1.3.1
%define release 0
=======
%define version 1.2
%define release 5
>>>>>>> 968d3f81
%define buildroot %{_tmppath}/%{name}-%{version}-%{release}-root

Summary: Log Viewer with ANSI color support and configurable highlighting
Name: %{name}
Version: %{version}
Release: %{release}
License: Proprietary
Group: Applications/System
BuildRoot: %{buildroot}
AutoReqProv: no


%description
Log Viewer is a GUI application for viewing and searching through log files. 
It supports ANSI color codes and provides features like text search, 
font size adjustment, and configurable term highlighting with custom colors.

%prep
# No preparation needed for this simple package

%build
# No build process needed

%install
rm -rf $RPM_BUILD_ROOT
mkdir -p $RPM_BUILD_ROOT/opt/LogViewer
mkdir -p $RPM_BUILD_ROOT/usr/share/applications
mkdir -p $RPM_BUILD_ROOT/usr/share/doc/LogViewer


# Copy application files to the buildroot
cp -p %{_sourcedir}/config.yml $RPM_BUILD_ROOT/opt/LogViewer/
cp -p %{_sourcedir}/log_viewer $RPM_BUILD_ROOT/opt/LogViewer/
cp -p %{_sourcedir}/smallicon.png $RPM_BUILD_ROOT/opt/LogViewer/
cp -p %{_sourcedir}/log_viewer_start.sh $RPM_BUILD_ROOT/opt/LogViewer/

# Copy documentation
cp -p %{_sourcedir}/Install_README.md $RPM_BUILD_ROOT/usr/share/doc/LogViewer/README.md

# Copy desktop file
cp -p %{_sourcedir}/LogViewer.desktop $RPM_BUILD_ROOT/usr/share/applications/


%clean
rm -rf $RPM_BUILD_ROOT

%files
%defattr(-,root,root,-)
/opt/LogViewer/
/opt/LogViewer/config.yml
/opt/LogViewer/log_viewer
/opt/LogViewer/smallicon.png
%attr(0755,root,root) /opt/LogViewer/log_viewer_start.sh
%attr(0755,root,root) /usr/share/applications/LogViewer.desktop
/usr/share/doc/LogViewer/README.md


%changelog
<<<<<<< HEAD
* Sat May 4 2024 Log Viewer Build <tmichett@redhat.com> - 1.3.1-0
- Major performance improvements for file loading
- Switched to more efficient QPlainTextEdit for text display
- Implemented chunk-based rendering for large files
- Added incremental file loading with live updates
- Optimized search operations for better performance
- Added debounced search to prevent UI freezing

* Fri May 3 2024 Log Viewer Build <tmichett@redhat.com> - 1.3-0
- Added asynchronous file loading for large files
- Added progress bar for file loading operations
- Expanded file type support to include .log, .out, and .txt files
- Improved error handling for file operations

* Tue Apr 30 2024 Log Viewer Build <tmichett@redhat.com> - 1.2-0
=======
* Tue May 27 2025 Log Viewer Build <tmichett@redhat.com> - 1.2-5
>>>>>>> 968d3f81
- Added configuration GUI for highlighting terms
- Added support for custom config files through GUI
- Added command-line arguments for config files and log files
- Improved documentation

<<<<<<< HEAD
* Mon May 5 2023 Log Viewer Build <tmichett@redhat.com> - 1.0-0
=======
* Mon May 5 2025 Log Viewer Build <tmichett@redhat.com> - 1.0-0
>>>>>>> 968d3f81
- Initial package build<|MERGE_RESOLUTION|>--- conflicted
+++ resolved
@@ -1,11 +1,6 @@
 %define name LogViewer
-<<<<<<< HEAD
 %define version 1.3.1
 %define release 0
-=======
-%define version 1.2
-%define release 5
->>>>>>> 968d3f81
 %define buildroot %{_tmppath}/%{name}-%{version}-%{release}-root
 
 Summary: Log Viewer with ANSI color support and configurable highlighting
@@ -64,8 +59,7 @@
 
 
 %changelog
-<<<<<<< HEAD
-* Sat May 4 2024 Log Viewer Build <tmichett@redhat.com> - 1.3.1-0
+* Tue May 27 2025 Log Viewer Build <tmichett@redhat.com> - 1.3.1-0
 - Major performance improvements for file loading
 - Switched to more efficient QPlainTextEdit for text display
 - Implemented chunk-based rendering for large files
@@ -73,24 +67,12 @@
 - Optimized search operations for better performance
 - Added debounced search to prevent UI freezing
 
-* Fri May 3 2024 Log Viewer Build <tmichett@redhat.com> - 1.3-0
-- Added asynchronous file loading for large files
-- Added progress bar for file loading operations
-- Expanded file type support to include .log, .out, and .txt files
-- Improved error handling for file operations
-
-* Tue Apr 30 2024 Log Viewer Build <tmichett@redhat.com> - 1.2-0
-=======
 * Tue May 27 2025 Log Viewer Build <tmichett@redhat.com> - 1.2-5
->>>>>>> 968d3f81
 - Added configuration GUI for highlighting terms
 - Added support for custom config files through GUI
 - Added command-line arguments for config files and log files
 - Improved documentation
 
-<<<<<<< HEAD
+
 * Mon May 5 2023 Log Viewer Build <tmichett@redhat.com> - 1.0-0
-=======
-* Mon May 5 2025 Log Viewer Build <tmichett@redhat.com> - 1.0-0
->>>>>>> 968d3f81
 - Initial package build